"""GRiTS: Coarse-graining tools."""
import json
import os
import tempfile
from collections import defaultdict
from warnings import catch_warnings, simplefilter, warn

import freud
import gsd.hoomd
import numpy as np
from mbuild import Compound, clone
from mbuild.utils.io import run_from_ipython
from openbabel import pybel
from ele import element_from_symbol

from grits.utils import (
    NumpyEncoder,
    comp_from_snapshot,
    get_bonds,
    has_common_member,
    has_number,
    snap_molecules,
    get_major_axis,
    get_quaternion,
)

__all__ = ["CG_Compound", "CG_System", "Bead"]


class CG_Compound(Compound):
    """Coarse-grained Compound.

    Wrapper for :py:class:`mbuild.Compound`. Coarse-grained mapping can be
    specified using SMARTS grammar.

    Parameters
    ----------
    compound : mbuild.Compound
        Fine-grain structure to be coarse-grained
    beads : dict, default None
        Dictionary with keys containing desired bead name and values containing
        SMARTS string specification of that bead. For example::

            beads = {"_B": "c1sccc1", "_S": "CCC"}

        would map a ``"_B"`` bead to any thiophene moiety (``"c1sccc1"``) found
        in the compound and an ``"_S"`` bead to a propyl moiety (``"CCC"``).
        User must provide only one of beads or mapping.
    mapping : dict or path, default None
        Either a dictionary or path to a json file of a dictionary. Dictionary
        keys contain desired bead name and SMARTS string specification of that
        bead and values containing list of tuples of atom indices::

            mapping = {"_B...c1sccc1": [(0, 4, 3, 2, 1), ...]}

        User must provide only one of beads or mapping.
    allow_overlap : bool, default False
        Whether to allow beads representing ring structures to share atoms.
    add_hydrogens : bool, default False
        Whether to add hydrogens. Useful for united-atom models.
    aniso_beads : bool, default False
        Whether to calculate orientations for anisotropic beads.
        Note: Bead sizes should be fitted during paramaterization.
        Only Gay-Berne major axis orientations are calculated here.

    Attributes
    ----------
    atomistic : mbuild.Compound
        The atomistic structure.
    mapping : dict
        A mapping from atomistic to coarse-grain structure. Dictionary keys are
        the bead name and SMARTS string (separated by "..."), and the values are
        a list of tuples of fine-grain particle indices for each bead instance::

            {"_B...c1sccc1": [(0, 4, 3, 2, 1), ...], ...}

    anchors : dict
        A mapping of the anchor particle indices in each bead. Dictionary keys
        are the bead name and the values are a set of indices::

            {"_B": {0, 2, 3}, ...}

    bond_map: list[tuple(str, tuple(int, int))]
        A list of the bond types and the anchors to use for that bond::

            [('_B-_S', (3, 0)), ...]
    """

    def __init__(
        self,
        compound,
        beads=None,
        mapping=None,
        allow_overlap=False,
        add_hydrogens=False,
        aniso_beads=False,
        **kwargs,
    ):
        super(CG_Compound, self).__init__(**kwargs)
        if (beads is None) == (mapping is None):
            raise ValueError(
                "Please provide only one of either beads or mapping."
            )
        self.atomistic = compound
        self.anchors = None
        self.bond_map = None
        self.aniso_beads = aniso_beads

        if beads is not None:
            mol = compound.to_pybel()
            mol.OBMol.PerceiveBondOrders()
            if add_hydrogens:
                n_atoms = mol.OBMol.NumAtoms()
                # This is a goofy work around necessary for the aromaticity
                # to be set correctly.
                with tempfile.NamedTemporaryFile() as f:
                    mol.write(format="mol2", filename=f.name, overwrite=True)
                    mol = list(pybel.readfile("mol2", f.name))[0]

                mol.addh()
                n_atoms2 = mol.OBMol.NumAtoms()
                print(f"Added {n_atoms2-n_atoms} hydrogens.")

            self._set_mapping(beads, mol, allow_overlap)
        elif mapping is not None:
            if not isinstance(mapping, dict):
                with open(mapping, "r") as f:
                    mapping = json.load(f)
            self.mapping = mapping
        self._cg_particles()
        self._cg_bonds()

    def __repr__(self):
        """Format the CG_Compound representation."""
        return (
            f"<{self.name}: {self.n_particles} beads "
            + f"(from {self.atomistic.n_particles} atoms), "
            + "pos=({:.4f},{: .4f},{: .4f}), ".format(*self.pos)
            + f"{self.n_bonds:d} bonds>"
        )

    def _set_mapping(self, beads, mol, allow_overlap):
        """Set the mapping attribute."""
        matches = []
        for bead_name, smart_str in beads.items():
            smarts = pybel.Smarts(smart_str)
            if not smarts.findall(mol):
                warn(f"{smart_str} not found in compound!")
            for group in smarts.findall(mol):
                group = tuple(i - 1 for i in group)
                matches.append((group, smart_str, bead_name))

        seen = set()
        mapping = defaultdict(list)
        for group, smarts, name in matches:
            if allow_overlap:
                # smart strings for rings can share atoms
                # add bead regardless of whether it was seen
                if has_number(smarts):
                    seen.update(group)
                    mapping[f"{name}...{smarts}"].append(group)
                # alkyl chains should be exclusive
                else:
                    if has_common_member(seen, group):
                        pass
                    else:
                        seen.update(group)
                        mapping[f"{name}...{smarts}"].append(group)
            else:
                if has_common_member(seen, group):
                    pass
                else:
                    seen.update(group)
                    mapping[f"{name}...{smarts}"].append(group)

        n_atoms = mol.OBMol.NumHvyAtoms()
        if n_atoms != len(seen):
            warn("Some atoms have been left out of coarse-graining!")
            # TODO make this more informative
        self.mapping = mapping

    def _cg_particles(self):
        """Set the beads in the coarse-structure."""
        orientations = []
        for key, inds in self.mapping.items():
            name, smarts = key.split("...")
            for group in inds:
                masses = np.array([self.atomistic[i].mass for i in group])
                tot_mass = sum(masses)
                bead_xyz = self.atomistic.xyz[group, :]
                avg_xyz = np.mean(bead_xyz, axis=0)
                orientation = None
                if self.aniso_beads:
                    # filter out hydrogens
                    hmass = element_from_symbol('H').mass
                    heavy_positions = bead_xyz[np.where(masses > hmass)]
                    major_axis, ab_idxs = get_major_axis(heavy_positions)
                    orientation = get_quaternion(major_axis)
                bead = Bead(name=name,
                            pos=avg_xyz,
                            smarts=smarts,
                            mass=tot_mass,
                            orientation=orientation,)
                orientations.append(orientation)
                self.add(bead)
        self._orientation_array = np.array(orientations)

    def _cg_bonds(self):
        """Set the bonds in the coarse structure."""
        bonds = get_bonds(self.atomistic)
        bead_inds = [
            (key.split("...")[0], group)
            for key, inds in self.mapping.items()
            for group in inds
        ]
        anchors = defaultdict(set)
        bond_map = []
        for i, (iname, igroup) in enumerate(bead_inds[:-1]):
            for j, (jname, jgroup) in enumerate(bead_inds[(i + 1) :]):
                for a, b in bonds:
                    if a in igroup and b in jgroup:
                        anchors[iname].add(igroup.index(a))
                        anchors[jname].add(jgroup.index(b))
                        bondinfo = (
                            f"{iname}-{jname}",
                            (igroup.index(a), jgroup.index(b)),
                        )

                    elif b in igroup and a in jgroup:
                        anchors[iname].add(igroup.index(b))
                        anchors[jname].add(jgroup.index(a))
                        bondinfo = (
                            f"{iname}-{jname}",
                            (igroup.index(b), jgroup.index(a)),
                        )
                    else:
                        continue
                    if bondinfo not in bond_map:
                        # If the bond is between two beads of the same type,
                        # add it to the end
                        if iname == jname:
                            bond_map.append(bondinfo)
                        # Otherwise add it to the beginning
                        else:
                            bond_map.insert(0, bondinfo)

                    self.add_bond([self[i], self[j + i + 1]])
        if anchors and bond_map:
            self.anchors = anchors
            self.bond_map = bond_map

    def save_mapping(self, filename=None):
        """Save the mapping operator to a json file.

        Parameters
        ----------
        filename : str, default None
            Filename where the mapping operator will be saved in json format.
            If None is provided, the filename will be CG_Compound.name +
            "_mapping.json".

        Returns
        -------
        str
            Path to saved mapping
        """
        if filename is None:
            filename = f"{self.name}_mapping.json"
        with open(filename, "w") as f:
            json.dump(self.mapping, f)
        print(f"Mapping saved to {filename}")
        return filename

    def visualize(
        self, show_ports=False, color_scheme={}, show_atomistic=False, scale=1.0
    ):  # pragma: no cover
        """Visualize the Compound using py3dmol.

        Allows for visualization of a Compound within a Jupyter Notebook.
        Modified to from :py:meth:`mbuild.Compound.visualize` to show atomistic
        elements (translucent) with larger CG beads.

        Parameters
        ----------
        show_ports : bool, default False
            Visualize Ports in addition to Particles
        color_scheme : dict, default {}
            Specify coloring for non-elemental particles keys are strings of
            the particle names values are strings of the colors::

                {'_CGBEAD': 'blue'}

        show_atomistic : bool, default False
            Show the atomistic structure stored in
            :py:attr:`CG_Compound.atomistic`
        scale : float, default 1.0
            Scaling factor to modify the size of objects in the view.

        Returns
        -------
        view : py3Dmol.view
        """
        if not run_from_ipython():
            raise RuntimeError(
                "Visualization is only supported in Jupyter Notebooks."
            )
        import py3Dmol

        atom_names = []

        if self.atomistic is not None and show_atomistic:
            atomistic = clone(self.atomistic)
            for particle in atomistic:
                if not particle.name:
                    particle.name = "UNK"
                else:
                    if particle.name not in ("Compound", "CG_Compound"):
                        atom_names.append(particle.name)

        coarse = clone(self)
        modified_color_scheme = {}
        for name, color in color_scheme.items():
            # Py3dmol does some element string conversions,
            # first character is as-is, rest of the characters are lowercase
            new_name = name[0] + name[1:].lower()
            modified_color_scheme[new_name] = color
            modified_color_scheme[name] = color

        cg_names = []
        for particle in coarse:
            if not particle.name:
                particle.name = "UNK"
            else:
                if particle.name not in ("Compound", "CG_Compound"):
                    cg_names.append(particle.name)

        tmp_dir = tempfile.mkdtemp()

        view = py3Dmol.view()

        if atom_names:
            atomistic.save(
                os.path.join(tmp_dir, "atomistic_tmp.mol2"),
                show_ports=show_ports,
                overwrite=True,
            )

            # atomistic
            with open(os.path.join(tmp_dir, "atomistic_tmp.mol2"), "r") as f:
                view.addModel(f.read(), "mol2", keepH=True)

            if cg_names:
                opacity = 0.6
            else:
                opacity = 1.0

            view.setStyle(
                {
                    "stick": {
                        "radius": 0.2 * scale,
                        "opacity": opacity,
                        "color": "grey",
                    },
                    "sphere": {
                        "scale": 0.3 * scale,
                        "opacity": opacity,
                        "colorscheme": modified_color_scheme,
                    },
                }
            )

        # coarse
        if cg_names:
            # silence warning about No element found for CG bead
            with catch_warnings():
                simplefilter("ignore")
                coarse.save(
                    os.path.join(tmp_dir, "coarse_tmp.mol2"),
                    show_ports=show_ports,
                    overwrite=True,
                )
            with open(os.path.join(tmp_dir, "coarse_tmp.mol2"), "r") as f:
                view.addModel(f.read(), "mol2", keepH=True)

            if self.atomistic is None:
                scale = 0.3 * scale
            else:
                scale = 0.7 * scale

            view.setStyle(
                {"atom": cg_names},
                {
                    "stick": {
                        "radius": 0.2 * scale,
                        "opacity": 1,
                        "color": "grey",
                    },
                    "sphere": {
                        "scale": scale,
                        "opacity": 1,
                        "colorscheme": modified_color_scheme,
                    },
                },
            )

        view.zoomTo()

        return view


class Bead(Compound):
    """Coarse-grained Bead.

    Wrapper for :py:class:`mbuild.Compound`.

    Parameters
    ----------
    smarts : str, default None
        SMARTS string used to specify this Bead.
    orientation : numpy array, default None
        Quaternion describing an anisotropic Gay-Berne
        bead's orientation.

    Attributes
    ----------
    smarts : str
        SMARTS string used to specify this Bead.
    orientation : numpy array
        Quaternion describing an anisotropic Gay-Berne
        bead's orientation.
    """

    def __init__(self, smarts=None, orientation=None, **kwargs):
        self.smarts = smarts
        print(f'DEBUG\nSETTING ORIENTATION TO {orientation}')
        self.orientation = orientation
        super(Bead, self).__init__(element=None, **kwargs)


class CG_System:
    """Coarse-grained System.

    Coarse-grained mapping can be specified using SMARTS grammar or the indices
    of particles.

    Parameters
    ----------
    gsdfile : path
        Path to a gsd file.
    beads : dict, default None
        Dictionary with keys containing desired bead name and values containing
        SMARTS string specification of that bead. For example::

            beads = {"_B": "c1sccc1", "_S": "CCC"}

        would map a ``"_B"`` bead to any thiophene moiety (``"c1sccc1"``) found
        in the compound and an ``"_S"`` bead to a propyl moiety (``"CCC"``).
        User must provide only one of beads or mapping.
    mapping : dict or path, default None
        Either a dictionary or path to a json file of a dictionary. Dictionary
        keys contain desired bead name and SMARTS string specification of that
        bead and values containing list of lists of atom indices::

            mapping = {"_B...c1sccc1": [[0, 4, 3, 2, 1], ...]}

        User must provide only one of beads or mapping.
        If a mapping is provided, the bonding between the beads will not be set.
    allow_overlap : bool, default False,
        Whether to allow beads representing ring structures to share atoms.
    conversion_dict : dictionary, default None
        Dictionary to map particle types to their element.
    scale : float, default 1.0
        Factor by which to scale length values.
    add_hydrogens : bool, default False
        Whether to add hydrogens. Useful for united-atom models.
    aniso_beads : bool, default False
        Whether to calculate orientations for anisotropic beads.
        Note: Bead sizes should be fitted during paramaterization.
        These are not calculated here.

    Attributes
    ----------
    mapping : dict
        A mapping from atomistic to coarse-grain structure. Dictionary keys are
        the bead name and SMARTS string (separated by "..."), and the values are
        a list of numpy arrays of fine-grain particle indices for each bead
        instance::

            {"_B...c1sccc1": [np.array([0, 4, 3, 2, 1]), ...], ...}
    """

    def __init__(
        self,
        gsdfile,
        beads=None,
        mapping=None,
        allow_overlap=False,
        conversion_dict=None,
        length_scale=1.0,
        mass_scale=1.0,
        add_hydrogens=False,
        aniso_beads=False,
    ):
        if (beads is None) == (mapping is None):
            raise ValueError(
                "Please provide only one of either beads or mapping."
            )
        self.gsdfile = gsdfile
        self._compounds = []
        self._inds = []
        self._bond_array = None
        self.aniso_beads = aniso_beads
        self._orientation_array = None

        if beads is not None:
            # get compounds
            self._get_compounds(
                beads=beads,
                allow_overlap=allow_overlap,
                length_scale=length_scale,
                mass_scale=mass_scale,
                conversion_dict=conversion_dict,
                add_hydrogens=add_hydrogens,
                aniso_beads=aniso_beads
            )

            # calculate the bead mappings for the entire trajectory
            self._set_mapping()
        elif mapping is not None:
            if not isinstance(mapping, dict):
                with open(mapping, "r") as f:
                    mapping = json.load(f)
            self.mapping = mapping

    def _get_compounds(
        self,
        beads,
        allow_overlap,
        length_scale,
        mass_scale,
        conversion_dict,
        add_hydrogens,
        aniso_beads
    ):
        """Get compounds for each molecule type in the gsd trajectory."""
        # Use the first frame to find the coarse-grain mapping
        with gsd.hoomd.open(self.gsdfile) as t:
            snap = t[0]

        # Use the conversion dictionary to map particle type to element symbol
        if conversion_dict is not None:
            snap.particles.types = [
                conversion_dict[i].symbol for i in snap.particles.types
            ]
        # Break apart the snapshot into separate molecules
        molecules = snap_molecules(snap)
        mol_inds = []
        for i in range(max(molecules) + 1):
            mol_inds.append(np.where(molecules == i)[0])

        # If molecule length is different, it will be assumed to be different
        mol_lengths = [len(i) for i in mol_inds]
        uniq_mol_inds = []
        for l in set(mol_lengths):
            uniq_mol_inds.append(mol_inds[mol_lengths.index(l)])

        # Convert each unique molecule to a compound
        for inds in uniq_mol_inds:
            l = len(inds)
            mb_comp = comp_from_snapshot(
                    snapshot=snap,
                    indices=inds,
                    length_scale=length_scale,
                    mass_scale=mass_scale
            )
            self._compounds.append(
                CG_Compound(
                    compound=mb_comp,
                    beads=beads,
                    add_hydrogens=add_hydrogens,
                    aniso_beads=aniso_beads,
                )
            )
            self._inds.append(
                [mol_inds[i] for i in np.where(np.array(mol_lengths) == l)[0]]
            )

    def _set_mapping(self):
        """Scale the mapping from each compound to the entire trajectory."""

        def shift_value(i):
            n_before, n_bead = order[types[i]]
            return (
                n_comps * n_before
                + (i - n_before)
                + comp_idx * n_bead
                + bead_count
            )

        v_shift = np.vectorize(shift_value)

        self.mapping = {}
        all_bonds = []
        bead_count = 0
        for comp, inds in zip(self._compounds, self._inds):
            # Map particles
            for k, v in comp.mapping.items():
                self.mapping[k] = [i[list(g)] for i in inds for g in v]

            # Map bonds
            p = {p: i for i, p in enumerate(comp.particles())}
            bond_array = np.array(
                [
                    (p[i], p[j]) if p[i] < p[j] else (p[j], p[i])
                    for (i, j) in comp.bonds()
                ]
            )

            types = [p.name for p in comp.particles()]
            n_comps = len(inds)
            # Check that bond array exists
            if bond_array.size > 0:
                order = {
                    i: (types.index(i), types.count(i)) for i in set(types)
                }
                comp_bonds = []
                for comp_idx in range(n_comps):
                    comp_bonds.append(v_shift(bond_array))
                all_bonds += comp_bonds
            bead_count += n_comps * len(types)

        if all_bonds:
            all_bond_array = np.vstack(all_bonds)
            self._bond_array = all_bond_array[all_bond_array[:, 0].argsort()]

    def save_mapping(self, filename):
        """Save the mapping operator to a json file.

        Parameters
        ----------
        filename : str
            Filename where the mapping operator will be saved in json format.
        """
        with open(filename, "w") as f:
            json.dump(self.mapping, f, cls=NumpyEncoder)
        print(f"Mapping saved to {filename}")

    def save(self, cg_gsdfile, start=0, stop=None):
        """Save the coarse-grain system to a gsd file.

        Does not calculate the image of the coarse-grain bead.

        Retains:
            - configuration: box, step
            - particles: N, position, typeid, types
            - bonds: N, group, typeid, types

        Parameters
        ----------
        cg_gsdfile : str
            Filename for new gsd file. If file already exists, it will be
            overwritten.
        start : int, default 0
            Where to start reading the gsd trajectory the system was created
            with.
        stop : int, default None
            Where to stop reading the gsd trajectory the system was created
            with. If None, will stop at the last frame.
        """
        typeid = []
        types = [i.split("...")[0] for i in self.mapping]
        for i, inds in enumerate(self.mapping.values()):
            typeid.append(np.ones(len(inds)) * i)
        typeid = np.hstack(typeid)

        # Set up bond information if it exists
        bond_types = []
        bond_ids = []
        # Todo: Fill this if we need to
        bond_type_shapes = None
        N_bonds = 0
        if self._bond_array is not None:
            N_bonds = self._bond_array.shape[0]
            for bond in self._bond_array:
                bond_pair = "-".join(
                    [
                        types[int(typeid[int(bond[0])])],
                        types[int(typeid[int(bond[1])])],
                    ]
                )
                if bond_pair not in bond_types:
                    bond_types.append(bond_pair)
                _id = np.where(np.array(bond_types) == bond_pair)[0]
                bond_ids.append(_id)
        else:
            bond_types = None

        with gsd.hoomd.open(cg_gsdfile, "wb") as new, gsd.hoomd.open(
            self.gsdfile, "rb"
        ) as old:
            if stop is None:
                stop = len(old)
            for s in old[start:stop]:
                new_snap = gsd.hoomd.Snapshot()
                position = []
                mass = []
                f_box = freud.Box.from_box(s.configuration.box)
                unwrap_pos = f_box.unwrap(
                    s.particles.position, s.particles.image
                )
                for i, inds in enumerate(self.mapping.values()):
                    position += [np.mean(unwrap_pos[x], axis=0) for x in inds]
                    mass += [sum(s.particles.mass[x]) for x in inds]

                position = np.vstack(position)
                images = f_box.get_images(position)
                position = f_box.wrap(position)

                new_snap.configuration.box = s.configuration.box
                new_snap.configuration.step = s.configuration.step
                new_snap.particles.N = len(typeid)
                new_snap.particles.position = position
                new_snap.particles.image = images
                new_snap.particles.typeid = typeid
                new_snap.particles.types = types
                new_snap.particles.mass = mass
                new_snap.bonds.N = N_bonds
                if bond_types is not None:
                    new_snap.bonds.types = np.array(bond_types)
                else:
                    new_snap.bonds.types = None
                new_snap.bonds.group = self._bond_array
<<<<<<< HEAD
=======
                if self.aniso_beads:
                    new_snap.particles.orientations = self._orientation_array
                new_snap.bonds.types = np.array(bond_types)
>>>>>>> e0c53bc2
                new_snap.bonds.typeid = np.array(bond_ids)
                new_snap.bonds.type_shapes = bond_type_shapes
                new.append(new_snap)<|MERGE_RESOLUTION|>--- conflicted
+++ resolved
@@ -730,12 +730,8 @@
                 else:
                     new_snap.bonds.types = None
                 new_snap.bonds.group = self._bond_array
-<<<<<<< HEAD
-=======
                 if self.aniso_beads:
                     new_snap.particles.orientations = self._orientation_array
-                new_snap.bonds.types = np.array(bond_types)
->>>>>>> e0c53bc2
                 new_snap.bonds.typeid = np.array(bond_ids)
                 new_snap.bonds.type_shapes = bond_type_shapes
                 new.append(new_snap)