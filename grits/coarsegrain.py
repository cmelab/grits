--- conflicted
+++ resolved
@@ -535,17 +535,10 @@
         for inds in uniq_mol_inds:
             l = len(inds)
             mb_comp = comp_from_snapshot(
-<<<<<<< HEAD
                     snapshot=snap,
                     indices=inds,
                     length_scale=length_scale,
                     mass_scale=self.mass_scale
-=======
-                snapshot=snap,
-                indices=inds,
-                length_scale=length_scale,
-                mass_scale=mass_scale,
->>>>>>> 35e82bdb
             )
             self._compounds.append(
                 CG_Compound(
