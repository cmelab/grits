name: grits
channels:
  - conda-forge
dependencies:
  - ele
  - freud
<<<<<<< HEAD
  - gsd=2.9
=======
  - gsd=2.8
>>>>>>> 80c8380a
  - jupyterlab
  - mbuild
  - numpy
  - openbabel
  - pip
  - pre-commit
  - py3Dmol
  - pytest
  - pytest-cov
  - python=3.10
  - rdkit<|MERGE_RESOLUTION|>--- conflicted
+++ resolved
@@ -4,11 +4,7 @@
 dependencies:
   - ele
   - freud
-<<<<<<< HEAD
   - gsd=2.9
-=======
-  - gsd=2.8
->>>>>>> 80c8380a
   - jupyterlab
   - mbuild
   - numpy
