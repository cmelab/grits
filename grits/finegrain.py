--- conflicted
+++ resolved
@@ -1,10 +1,4 @@
 """GRiTS: Fine-graining tools."""
-<<<<<<< HEAD
-__all__ = ["backmap_compound", "backmap_gsd"]
-=======
-
-__all__ = ["backmap"]
->>>>>>> d6645e73
 
 import itertools as it
 from collections import defaultdict
